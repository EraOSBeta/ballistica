--- conflicted
+++ resolved
@@ -25,12 +25,6 @@
   easier.
 - Punches no longer physically affect powerup boxes which should make it easier
   to grab the powerup (Thanks VinniTR!).
-<<<<<<< HEAD
-- The 'Manual' party tab now supports entering IPv6 addresses (Thanks brostosjoined!).
-- Added a 'Practice' button in tournaments, letting you play them free of
-  charge while not submitting scores. (Thanks Temp!)
-  
-=======
 - The 'Manual' party tab now supports entering IPv6 addresses (Thanks
   brostos!).
 - Fixes a bug where Meteor Shower could make the game-end bell sound twice
@@ -42,8 +36,9 @@
   EraOSBeta!)
 - Added a UI for customizing Series Length in Teams and Points-to-Win in FFA
   (Thanks EraOSBeta!)
-
->>>>>>> c2d88cab
+- Added a 'Practice' button in tournaments, letting you play them free of
+  charge while not submitting scores. (Thanks Temp!)
+
 ### 1.7.32 (build 21741, api 8, 2023-12-20)
 - Fixed a screen message that no one will ever see (Thanks vishal332008?...)
 - Plugins window now displays 'No Plugins Installed' when no plugins are present (Thanks vishal332008!)
